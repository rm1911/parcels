<<<<<<< HEAD
from parcels import NEMOGrid, Particle, JITParticle,\
                    AdvectionRK4, AdvectionEE, AdvectionRK45
=======
from parcels import Grid, Particle, JITParticle, AdvectionRK4, AdvectionEE
>>>>>>> d77d0b5c
from argparse import ArgumentParser
import numpy as np
import math
import pytest


method = {'RK4': AdvectionRK4, 'EE': AdvectionEE}


def moving_eddies_grid(xdim=200, ydim=350):
    """Generate a grid encapsulating the flow field consisting of two
    moving eddies, one moving westward and the other moving northwestward.

    The original test description can be found in: K. Doos,
    J. Kjellsson and B. F. Jonsson. 2013 TRACMASS - A Lagrangian
    Trajectory Model, in Preventive Methods for Coastal Protection,
    T. Soomere and E. Quak (Eds.),
    http://www.springer.com/gb/book/9783319004396
    """
    # Set NEMO grid variables
    depth = np.zeros(1, dtype=np.float32)
    time = np.arange(0., 25. * 86400., 86400., dtype=np.float64)

    # Coordinates of the test grid (on A-grid in deg)
    lon = np.linspace(0, 4, xdim, dtype=np.float32)
    lat = np.linspace(45, 52, ydim, dtype=np.float32)

    # Grid spacing in m
    def cosd(x):
        return math.cos(math.radians(float(x)))
    dx = (lon[1] - lon[0]) * 1852 * 60 * cosd(lat.mean())
    dy = (lat[1] - lat[0]) * 1852 * 60

    # Define arrays U (zonal), V (meridional), W (vertical) and P (sea
    # surface height) all on A-grid
    U = np.zeros((lon.size, lat.size, time.size), dtype=np.float32)
    V = np.zeros((lon.size, lat.size, time.size), dtype=np.float32)
    P = np.zeros((lon.size, lat.size, time.size), dtype=np.float32)

    # Some constants
    corio_0 = 1.e-4  # Coriolis parameter
    h0 = 1  # Max eddy height
    sig = 30  # Eddy e-folding decay scale (in grid points)
    g = 10  # Gravitational constant
    eddyspeed = 0.1  # Translational speed in m/s
    dX = eddyspeed * 86400 / dx  # Grid cell movement of eddy max each day

    [x, y] = np.mgrid[:lon.size, :lat.size]
    for t in range(time.size):
        hymax_1 = int(lat.size / 7)
        hxmax_1 = int(.75 * lon.size) - dX * (t-2)
        hymax_2 = int(3 * lat.size / 7) + dX * (t-2)
        hxmax_2 = int(.75 * lon.size) - dX * (t-2)

        P[:, :, t] = h0 * np.exp(-((x-hxmax_1)**2+(y-hymax_1)**2)/sig**2)
        P[:, :, t] += h0 * np.exp(-((x-hxmax_2)**2+(y-hymax_2)**2)/sig**2)

        V[:-1, :, t] = -np.diff(P[:, :, t], axis=0) / dx / corio_0 * g
        V[-1, :, t] = V[-2, :, t]  # Fill in the last column

        U[:, :-1, t] = np.diff(P[:, :, t], axis=1) / dy / corio_0 * g
        V[:, -1, t] = U[:, -2, t]  # Fill in the last row

    return Grid.from_data(U, lon, lat, V, lon, lat,
                          depth, time, field_data={'P': P})


def moving_eddies_example(grid, npart=2, mode='jit', verbose=False,
                          method=AdvectionRK4):
    """Configuration of a particle set that follows two moving eddies

    :arg grid: :class Grid: that defines the flow field
    :arg npart: Number of particles to intialise"""

    # Determine particle class according to mode
    ParticleClass = JITParticle if mode == 'jit' else Particle
    pset = grid.ParticleSet(size=npart, pclass=ParticleClass,
                            start=(3.3, 46.), finish=(3.3, 47.8))

    if verbose:
        print("Initial particle positions:\n%s" % pset)

<<<<<<< HEAD
    # Execute for 25 days, with 5min timesteps and hourly output
    hours = 16.*86400.
    substeps = 1.   #Output every substeps dt
    dt = 7200.     #Timestep size

    if method == AdvectionRK45:
        for particle in pset:
            particle.time = 0.
            particle.dt = dt
        tol = 1e-11
        print("MovingEddies: Advecting %d particles with adaptive timesteps"
              % (npart))
        pset.execute(method, timesteps=int(hours/dt), dt=dt,
                     output_file=pset.ParticleFile(name="EddyParticle"),
                     output_steps=substeps, tol=tol)
    else:
        print("MovingEddies: Advecting %d particles for %d timesteps"
              % (npart, int(hours/dt)))
        pset.execute(method, timesteps=int(hours/dt), dt=dt,
                     output_file=pset.ParticleFile(name="EddyParticle"),
                     output_steps=substeps)
=======
    # Execte for 25 days, with 5min timesteps and hourly output
    hours = 25*24
    substeps = 12
    print("MovingEddies: Advecting %d particles for %d timesteps"
          % (npart, hours * substeps))
    pset.execute(method, timesteps=hours*substeps, dt=300.,
                 output_file=pset.ParticleFile(name="EddyParticle"),
                 output_steps=substeps)
>>>>>>> d77d0b5c

    if verbose:
        print("Final particle positions:\n%s" % pset)

    return pset


@pytest.mark.parametrize('mode', ['scipy', 'jit'])
def test_moving_eddies_grid(mode):
    grid = moving_eddies_grid()
    pset = moving_eddies_example(grid, 2, mode=mode)
    assert(pset[0].lon < 0.5 and 45.8 < pset[0].lat < 46.15)
    assert(pset[1].lon < 0.5 and 50.4 < pset[1].lat < 50.7)


if __name__ == "__main__":
    p = ArgumentParser(description="""
Example of particle advection around an idealised peninsula""")
    p.add_argument('mode', choices=('scipy', 'jit'), nargs='?', default='jit',
                   help='Execution mode for performing RK4 computation')
    p.add_argument('-p', '--particles', type=int, default=2,
                   help='Number of particles to advect')
    p.add_argument('-v', '--verbose', action='store_true', default=False,
                   help='Print particle information before and after execution')
    p.add_argument('--profiling', action='store_true', default=False,
                   help='Print profiling information after run')
    p.add_argument('-g', '--grid', type=int, nargs=2, default=None,
                   help='Generate grid file with given dimensions')
<<<<<<< HEAD
    p.add_argument('-m', '--method', choices=('RK4', 'EE', 'RK45'), default='RK4',
=======
    p.add_argument('-m', '--method', choices=('RK4', 'EE'), default='RK4',
>>>>>>> d77d0b5c
                   help='Numerical method used for advection')
    args = p.parse_args()
    filename = 'moving_eddies'

    # Generate grid files according to given dimensions
    if args.grid is not None:
        grid = moving_eddies_grid(args.grid[0], args.grid[1])
        grid.write(filename)

    # Open grid files
    grid = Grid.from_nemo(filename)

    if args.profiling:
        from cProfile import runctx
        from pstats import Stats
        runctx("moving_eddies_example(grid, args.particles, mode=args.mode, \
                              verbose=args.verbose, method=method[args.method])",
               globals(), locals(), "Profile.prof")
        Stats("Profile.prof").strip_dirs().sort_stats("time").print_stats(10)
    else:
        moving_eddies_example(grid, args.particles, mode=args.mode,
                              verbose=args.verbose, method=method[args.method])<|MERGE_RESOLUTION|>--- conflicted
+++ resolved
@@ -1,9 +1,5 @@
-<<<<<<< HEAD
 from parcels import NEMOGrid, Particle, JITParticle,\
                     AdvectionRK4, AdvectionEE, AdvectionRK45
-=======
-from parcels import Grid, Particle, JITParticle, AdvectionRK4, AdvectionEE
->>>>>>> d77d0b5c
 from argparse import ArgumentParser
 import numpy as np
 import math
@@ -86,7 +82,6 @@
     if verbose:
         print("Initial particle positions:\n%s" % pset)
 
-<<<<<<< HEAD
     # Execute for 25 days, with 5min timesteps and hourly output
     hours = 16.*86400.
     substeps = 1.   #Output every substeps dt
@@ -108,16 +103,6 @@
         pset.execute(method, timesteps=int(hours/dt), dt=dt,
                      output_file=pset.ParticleFile(name="EddyParticle"),
                      output_steps=substeps)
-=======
-    # Execte for 25 days, with 5min timesteps and hourly output
-    hours = 25*24
-    substeps = 12
-    print("MovingEddies: Advecting %d particles for %d timesteps"
-          % (npart, hours * substeps))
-    pset.execute(method, timesteps=hours*substeps, dt=300.,
-                 output_file=pset.ParticleFile(name="EddyParticle"),
-                 output_steps=substeps)
->>>>>>> d77d0b5c
 
     if verbose:
         print("Final particle positions:\n%s" % pset)
@@ -146,11 +131,7 @@
                    help='Print profiling information after run')
     p.add_argument('-g', '--grid', type=int, nargs=2, default=None,
                    help='Generate grid file with given dimensions')
-<<<<<<< HEAD
     p.add_argument('-m', '--method', choices=('RK4', 'EE', 'RK45'), default='RK4',
-=======
-    p.add_argument('-m', '--method', choices=('RK4', 'EE'), default='RK4',
->>>>>>> d77d0b5c
                    help='Numerical method used for advection')
     args = p.parse_args()
     filename = 'moving_eddies'
